--- conflicted
+++ resolved
@@ -82,14 +82,11 @@
     assert 42 == await strategy.calculate(State(source_entity.entity_id, "heat"))
     assert 60 == await strategy.calculate(State(source_entity.entity_id, "cool"))
 
-<<<<<<< HEAD
     track_entity = strategy.get_entities_to_track()
     assert isinstance(track_entity[0], TrackTemplate)
     track_entity[0].template == "{{states('input_number.test_number42')}}"
     assert isinstance(track_entity[1], TrackTemplate)
     track_entity[1].template == "{{states('input_number.test_number60')}}"
-=======
->>>>>>> d29f341b
 
 async def test_states_power_with_attributes():
     source_entity = create_source_entity("media_player")
