--- conflicted
+++ resolved
@@ -38,11 +38,8 @@
     CONF_UPDATE_FREQUENCY,
     CONF_VALUE,
 )
-<<<<<<< HEAD
-=======
 from custom_components.powercalc.sensors.power import create_virtual_power_sensor
 from custom_components.powercalc.migrate import async_migrate_entity_id
->>>>>>> 2eb9fb4f
 
 from .energy import EnergySensor
 from .power import VirtualPowerSensor, create_virtual_power_sensor
@@ -102,6 +99,7 @@
         start_time=mode_config.get(CONF_START_TIME),
         rounding_digits=sensor_config.get(CONF_ENERGY_SENSOR_PRECISION),
     )
+
 
 async def create_daily_fixed_energy_power_sensor(
     hass: HomeAssistant, sensor_config: dict, source_entity: SourceEntity
